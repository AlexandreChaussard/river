import math
import sys

from river import base
from river.tree.mondrian.mondrian_tree import MondrianTree
from river.tree.mondrian.mondrian_tree_nodes import (
    MondrianLeafClassifier,
    MondrianTreeBranchClassifier,
)


class MondrianTreeClassifier(MondrianTree):
    """Mondrian Tree classifier.

    Parameters
    ----------
    n_classes
        Number of classes of the problem.
    n_features
        Number of features of the data in entry.
    step
        Step of the tree.
    use_aggregation
        Whether to use aggregation weighting techniques or not.
    dirichlet
        Dirichlet parameter of the problem.
    split_pure
        Whether the tree should split pure leafs during training or not.
    iteration
        Number iterations to do during training.
    seed
        Random seed for reproducibility.

    Notes
    -----
    The Mondrian Tree Classifier is a type of decision tree that bases splitting decisions over a Mondrian process.

    References
    ----------
    [^1] Balaji Lakshminarayanan, Daniel M. Roy, Yee Whye Teh. Mondrian Forests: Efficient Online Random Forests.
        arXiv:1406.2673, pages 2-4
    """

    def __init__(
        self,
        n_classes: int = 2,
        n_features: int = 1,
        step: float = 0.1,
        use_aggregation: bool = True,
        dirichlet: float = None,
        split_pure: bool = False,
        iteration: int = 0,
        seed: int = None,
    ):

        super().__init__(
            n_features=n_features,
            step=step,
            loss="log",
            use_aggregation=use_aggregation,
            split_pure=split_pure,
            iteration=iteration,
            seed=seed,
        )
        self.n_classes = n_classes
        if dirichlet is None:
            if self.n_classes == 2:
                self.dirichlet = 0.5
            else:
                self.dirichlet = 0.01
        else:
            self.dirichlet = dirichlet

        # Training attributes
        # The previously observed classes dictionary: enables to convert the class label into a positive integer
        self._classes: dict[base.typing.ClfTarget, int] = {}

        # The current sample being proceeded
        self._x: list[float] = []
        # The current label index being proceeded
        self._y: int = -1

        # Initialization of the root of the tree
        # It's the root so it doesn't have any parent (hence None)
        self.tree = MondrianTreeBranchClassifier(
            MondrianLeafClassifier(None, n_features, 0.0, n_classes)
        )  # TODO this should be private

<<<<<<< HEAD
    def is_trained(self):
        return len(self._classes) != 0

    def _score(self, node) -> float:
        """
        Computes the score of the node regarding the current sample being proceeded
=======
    def _score(self, node: MondrianLeafClassifier) -> float:
        """Compute the score of the node regarding the current sample being proceeded.
>>>>>>> e8258b31

        Parameters
        ----------
        node
            Node to evaluate the score.
        """

        return node.score(self._y, self.dirichlet)

    def _predict(self, node: MondrianLeafClassifier) -> dict[int, float]:
        """Compute the predictions scores of the node regarding all the classes scores.

        Parameters
        ----------
        node
            Node to make predictions.
        """

        return node.predict(self.dirichlet)

    def _loss(self, node: MondrianLeafClassifier) -> float:
        """Compute the loss for the given node regarding the current label

        Parameters
        ----------
        node
            Node to evaluate the loss.
        """

        return node.loss(self._y, self.dirichlet)

    def _update_weight(self, node: MondrianLeafClassifier) -> float:
        """Update the weight of the node regarding the current label with the tree parameters.

        Parameters
        ----------
        node
            Node to update the weight.
        """

        return node.update_weight(self._y, self.dirichlet, self.use_aggregation, self.step)

    def _update_count(self, node: MondrianLeafClassifier):
        """Update the count of labels with the current class `_y` being
        treated (not to use twice for one sample added).

        Parameters
        ----------
        node
            Target node.
        """

        node.update_count(self._y)

    def _update_downwards(self, node, do_update_weight):
        """Update the node when running a downward procedure updating the tree.

        Parameters
        ----------
        node
            Target node.
        do_update_weight
            Whether we should update the weights or not.
        """

        return node.update_downwards(
            self._x, self._y, self.dirichlet, self.use_aggregation, self.step, do_update_weight
        )

    def _compute_split_time(self, node):
        """Compute the spit time of the given node.

        Parameters
        ----------
        node
            Target node.
        """

        #  Don't split if the node is pure: all labels are equal to the one of y_t
        if not self.split_pure and node.is_dirac(self._y):
            return 0.0

        extensions_sum = node.range_extension(self._x, self.intensities)
        # If x_t extends the current range of the node
        if extensions_sum > 0:
            # Sample an exponential with intensity = extensions_sum
            # try catch to handle the Overflow situation in the exponential
            try:
                T = math.exp(1 / extensions_sum)
            except OverflowError:
                T = sys.float_info.max  # we get the largest possible output instead
            time = node.time
            # Splitting time of the node (if splitting occurs)
            split_time = time + T
            # If the node is a leaf we must split it
            if node.is_leaf:
                return split_time
            # Otherwise we apply Mondrian process dark magic :)
            # 1. We get the creation time of the childs (left and right is the same)
            left = node.left
            child_time = left.time
            # 2. We check if splitting time occurs before child creation time
            if split_time < child_time:
                return split_time

        return 0

    def _split(
        self,
        node: MondrianLeafClassifier,
        split_time: float,
        threshold: float,
        feature: int,
        is_right_extension: bool,
    ):
        """Split the given node and set the split time, threshold, etc., to the node.

        Parameters
        ----------
        node
            Target node.
        split_time
            Split time of the node in the Mondrian process.
        threshold
            Threshold of acceptance of the node.
        feature
            Feature index of the node.
        is_right_extension
            Should we extend the tree in the right or left direction.
        """

        # Let's build a function to handle splitting depending on what side we go into
        def extend_child(parent, main_child, other):
            # Expending the node towards the main child chosen
            main_child.copy(parent)
            main_child.parent = parent
            main_child.time = split_time

            # other must have node has parent
            other.is_leaf = True

            # If the node previously had children, we have to update it
            if not parent.is_leaf:
                old_left = parent.left
                old_right = parent.right
                old_right.parent = main_child
                old_left.parent = main_child

        # Create the two splits
        if is_right_extension:
            left = MondrianLeafClassifier(node, self.n_features, split_time, self.n_classes)
            right = MondrianLeafClassifier(node, self.n_features, split_time, self.n_classes)
            extend_child(node, left, right)

        else:
            right = MondrianLeafClassifier(node, self.n_features, split_time, self.n_classes)
            left = MondrianLeafClassifier(node, self.n_features, split_time, self.n_classes)
            extend_child(node, right, left)

        # Updating current node parameters
        node.left = left
        node.right = right
        node.feature = feature
        node.threshold = threshold
        node.is_leaf = False

    def _go_downwards(self):
        """Update the tree (downward procedure)."""

        # We update the nodes along the path which leads to the leaf containing the current
        # sample. For each node on the path, we consider the possibility of splitting it,
        # following the Mondrian process definition.

        # We start at the root
        current_node = self.tree.parent

        if self.iteration == 0:
            # If it's the first iteration, we just put the current sample in the range of root
            self._update_downwards(current_node, False)
            return current_node
        else:
            while True:
                # If it's not the first iteration (otherwise the current node
                # is root with no range), we consider the possibility of a split
                split_time = self._compute_split_time(current_node)

                if split_time > 0:
                    # We split the current node: because the current node is a
                    # leaf, or because we add a new node along the path

                    # We normalize the range extensions to get probabilities
                    intensities_sum = math.fsum(self.intensities)
                    for i in range(len(self.intensities)):
                        self.intensities[i] /= intensities_sum

                    # Sample the feature at random with a probability
                    # proportional to the range extensions
                    feature = self.random_generator.choices(
                        list(range(self.n_features)), self.intensities, k=1
                    )[0]
                    x_tf = self._x[feature]

                    # Is it a right extension of the node ?
                    range_min, range_max = current_node.range(feature)
                    is_right_extension = x_tf > range_max
                    if is_right_extension:
                        threshold = self.random_generator.uniform(range_max, x_tf)
                    else:
                        threshold = self.random_generator.uniform(x_tf, range_min)

                    # We split the current node
                    self._split(
                        current_node,
                        split_time,
                        threshold,
                        feature,
                        is_right_extension,
                    )

                    # Update the current node
                    self._update_downwards(current_node, True)

                    left = current_node.left
                    right = current_node.right
                    depth = current_node.depth

                    # Now, get the next node
                    if is_right_extension:
                        current_node = right
                    else:
                        current_node = left

                    # We update the depth of each child
                    left.update_depth(depth)
                    right.update_depth(depth)

                    # This is the leaf containing the sample point (we've just
                    # splitted the current node with the data point)
                    leaf = current_node
                    self._update_downwards(leaf, False)
                    return leaf
                else:
                    # There is no split, so we just update the node and go to the next one
                    self._update_downwards(current_node, True)
                    if current_node.is_leaf:
                        return current_node
                    else:
                        current_node = current_node.get_child(self._x)

    def _go_upwards(self, leaf):
        """Update the tree (upwards procedure).

        Parameters
        ----------
        leaf
            Leaf to start from when going upward.

        """

        current_node = leaf

        if self.iteration >= 1:
            while True:
                current_node.update_weight_tree()
                if current_node.parent is None:
                    # We arrived at the root
                    break
                # Note that the root node is updated as well
                # We go up to the root in the tree
                current_node = current_node.parent

    def _find_leaf(self, x):
        """Find the leaf that contains the sample, starting from the root.

        Parameters
        ----------
        x
            Feature vector
        """

        # We start at the root
        node = self.tree.parent

        is_leaf = False
        features = list(x.keys())
        while not is_leaf:
            is_leaf = node.is_leaf
            if not is_leaf:
                feature_index = node.feature
                feature = features[feature_index]
                threshold = node.threshold
                if x[feature] <= threshold:
                    node = node.left
                else:
                    node = node.right
        return node

    @property
    def _multiclass(self):
        return True

    def learn_one(self, x, y):
        # Updating the previously seen classes with the new sample
        if y not in self._classes:
            self._classes[y] = len(self._classes)

        # Setting current sample
        # We change x in a list here to make computations easier afterwards
        self._x = list(x.values())
        # Current sample label index
        self._y = self._classes[y]

        # Learning step
        leaf = self._go_downwards()
        if self.use_aggregation:
            self._go_upwards(leaf)

        # Incrementing iteration
        self.iteration += 1
        return self

    def predict_proba_one(self, x):
        """Predict the probability of the samples.

        Parameters
        ----------
        x
            Feature vector.
        """

        # If the tree hasn't seen any sample, then it should return
        # the default empty dict
        if not self.is_trained():
            return {}

        # We turn the indexes into the labels names
        classes_name = list(self._classes.keys())
        # We compute the number of registered classes
        n_registered_classes = len(classes_name)

        def set_scores(values: list[float]):
            """Turns the list of score values into the dictionary of scores output"""
            for k in range(n_registered_classes):
                scores[classes_name[k]] = values[k]

        # Initialization of the scores to output to 0
        scores: dict[base.typing.ClfTarget, float] = {}
        set_scores([0.0 for _ in range(self.n_features)])

        leaf = self._find_leaf(x)

        if not self.use_aggregation:
            predictions = self._predict(leaf)
            set_scores(list(predictions.values()))
            return scores

        current = leaf

        while True:
            # This test is useless ?
            if current.is_leaf:
                predictions = self._predict(current)
                set_scores(list(predictions.values()))
            else:
                weight = current.weight
                log_weight_tree = current.log_weight_tree
                w = math.exp(weight - log_weight_tree)
                # Get the predictions of the current node
                pred_new = self._predict(current)
                for i in range(n_registered_classes):
                    label = classes_name[i]
                    scores[label] = 0.5 * w * pred_new[i] + (1 - 0.5 * w) * scores[label]

            # Root must be updated as well
            if current.parent is None:
                break

            # And now we go up
            current = current.parent

        return scores<|MERGE_RESOLUTION|>--- conflicted
+++ resolved
@@ -86,17 +86,11 @@
             MondrianLeafClassifier(None, n_features, 0.0, n_classes)
         )  # TODO this should be private
 
-<<<<<<< HEAD
     def is_trained(self):
         return len(self._classes) != 0
 
     def _score(self, node) -> float:
-        """
-        Computes the score of the node regarding the current sample being proceeded
-=======
-    def _score(self, node: MondrianLeafClassifier) -> float:
-        """Compute the score of the node regarding the current sample being proceeded.
->>>>>>> e8258b31
+        """Computes the score of the node regarding the current sample being proceeded
 
         Parameters
         ----------
