--- conflicted
+++ resolved
@@ -227,24 +227,27 @@
         raise ValueError(f'The type of {value} ({type(value)}) is not supported')
 
     def predict_proba_one(self, x):
-<<<<<<< HEAD
-        leaf = collections.deque(self.root.path(x), maxlen=1).pop()
-        return leaf.predict(x)
+
+        # Find the deepest node which contains at least curtail_under samples
+        for node, child in pairwise(self.root.path(x)):
+            if child is None or child.n_samples < self.curtail_under:
+                break
+
+        return {c: node.target_dist.pmf(c) for c in node.target_dist}
 
 
 def _color_brew(n):
     """Generate n colors with equally spaced hues.
-    Parameters
-    ----------
-    n : int
-        The number of colors required.
-    Returns
-    -------
-    color_list : list, length n
-        List of n tuples of form (R, G, B) being the components of each color.
-
-    Reference:
+
+    Parameters:
+        n (int): The number of colors required.
+
+    Returns:
+        list, length n: List of n tuples of form (R, G, B) being the components of each color.
+
+    References:
         https://github.com/scikit-learn/scikit-learn/blob/master/sklearn/tree/_export.py
+
     """
     color_list = []
 
@@ -254,9 +257,11 @@
     m = v - c
 
     for h in [i for i in range(25, 385, int(360 / n))]:
+
         # Calculate some intermediate values
         h_bar = h / 60.
         x = c * (1 - abs((h_bar % 2) - 1))
+
         # Initialize RGB with same hue & chroma as our color
         rgb = [(c, x, 0),
                (x, c, 0),
@@ -266,6 +271,7 @@
                (c, 0, x),
                (c, x, 0)]
         r, g, b = rgb[int(h_bar)]
+
         # Shift the initial RGB values to match value and store
         rgb = ((int(255 * (r + m))),
                (int(255 * (g + m))),
@@ -273,13 +279,4 @@
 
         color_list.append(rgb)
 
-    return color_list
-=======
-
-        # Find the deepest node which contains at least curtail_under samples
-        for node, child in pairwise(self.root.path(x)):
-            if child is None or child.n_samples < self.curtail_under:
-                break
-
-        return {c: node.target_dist.pmf(c) for c in node.target_dist}
->>>>>>> f5800bad
+    return color_list